#!/usr/bin/env python3
"""redmine client"""

import os
import re
import logging
import datetime as dt

from dotenv import load_dotenv

import synctime
from session import RedmineSession
from users import User, UserManager
from tickets import Ticket, TicketManager


log = logging.getLogger(__name__)


DEFAULT_SORT = "status:desc,priority:desc,updated_on:desc"
TIMEOUT = 10 # seconds
SYNC_FIELD_NAME = "syncdata"
DISCORD_ID_FIELD = "Discord ID"
BLOCKED_TEAM_NAME = "blocked"
SCN_PROJECT_ID = 1  # could lookup scn in projects
STATUS_REJECT = 5 # could to status lookup, based on "reject"


class RedmineException(Exception):
    """redmine exception"""
    def __init__(self, message: str, request_id: str = "-") -> None:
        super().__init__(message + ", req_id=" + request_id)
        self.request_id = request_id


class Client():
    """redmine client"""
    def __init__(self, session:RedmineSession):
        self.url = session.url
        self.user_mgr:UserManager = UserManager(session)
        self.ticket_mgr:TicketManager = TicketManager(session)

        self.user_mgr.reindex() # build the cache when starting


    @classmethod
    def fromenv(cls):
        url = os.getenv('REDMINE_URL')
        if url is None:
            raise RedmineException("Unable to load REDMINE_URL")

        token = os.getenv('REDMINE_TOKEN')
        if token is None:
            raise RedmineException("Unable to load REDMINE_TOKEN")

        return cls(RedmineSession(url, token))


    def create_ticket(self, user, subject, body, attachments=None) -> Ticket:
        ticket = self.ticket_mgr.create(user, subject, body, attachments)
        # check user status, reject the ticket if blocked
        if self.user_mgr.is_blocked(user):
            log.debug(f"Rejecting ticket #{ticket.id} based on blocked user {user.login}")
            ticket = self.ticket_mgr.reject_ticket(ticket.id)
        return ticket


    def update_ticket(self, ticket_id:int, fields:dict, user_login:str|None=None):
        return self.ticket_mgr.update(ticket_id, fields, user_login)


    def append_message(self, ticket_id:int, user_login:str, note:str, attachments=None): # Could be TicketNote
        return self.ticket_mgr.append_message(ticket_id, user_login, note, attachments)


    def upload_file(self, user:User, data, filename, content_type) -> str:
        return self.ticket_mgr.upload_file(user, data, filename, content_type)


    def upload_attachments(self, user:User, attachments):
        self.ticket_mgr.upload_attachments(user, attachments)

    def get_tickets_by(self, user) -> list[Ticket]:
        return self.ticket_mgr.get_tickets_by(user)

    def get_ticket(self, ticket_id:int, include_journals:bool = False) -> Ticket:
        return self.ticket_mgr.get(ticket_id, include_journals)

    #GET /issues.xml?issue_id=1,2
    def get_tickets(self, ticket_ids) -> list[Ticket]:
        return self.ticket_mgr.get_tickets(ticket_ids)


    def find_ticket_from_str(self, string:str) -> Ticket:
        """parse a ticket number from a string and get the associated ticket"""
        # for now, this is a trivial REGEX to match '#nnn' in a string, and return ticket #nnn
        match = re.search(r'#(\d+)', string)
        if match:
            ticket_num = int(match.group(1))
            return self.get_ticket(ticket_num)
        else:
            log.debug(f"Unable to match ticket number in: {string}")
            return []


    def remove_ticket(self, ticket_id:int):
        self.ticket_mgr.remove(ticket_id)

    def most_recent_ticket_for(self, email: str) -> Ticket:
        return self.ticket_mgr.most_recent_ticket_for(email)

    def new_tickets_since(self, timestamp:dt.datetime) -> list[Ticket]:
        return self.ticket_mgr.new_tickets_since(timestamp)

    def find_tickets(self) -> list[Ticket]:
        return self.ticket_mgr.find_tickets()

    def my_tickets(self, user=None) -> list[Ticket]:
        return self.ticket_mgr.my_tickets(user)

    def tickets_for_team(self, team_str:str) -> list[Ticket]:
        return self.ticket_mgr.tickets_for_team(team_str)

    def search_tickets(self, term) -> list[Ticket]:
        return self.ticket_mgr.search(term)

    def match_subject(self, subject):
        return self.ticket_mgr.match_subject(subject)

    def get_notes_since(self, ticket_id, timestamp=None):
        return self.ticket_mgr.get_notes_since(ticket_id, timestamp)

    def enable_discord_sync(self, ticket_id, user, note):
        fields = {
            "note": note, #f"Created Discord thread: {thread.name}: {thread.jump_url}",
            "cf_1": "1",
        }

        self.update_ticket(ticket_id, fields, user.login)
        # currently doesn't return or throw anything
        # todo: better error reporting back to discord


    def assign_ticket(self, ticket_id, target, user_id=None):
        user = self.user_mgr.find(target)
        if user:
            self.ticket_mgr.assign_ticket(ticket_id, user, user_id)
        else:
            log.error(f"unknow user: {target}") # Exception?

    def progress_ticket(self, ticket_id, user_id=None): # TODO notes
        self.ticket_mgr.progress_ticket(ticket_id, user_id)

    def reject_ticket(self, ticket_id, user_id=None):
        self.ticket_mgr.reject_ticket(ticket_id, user_id)

    def unassign_ticket(self, ticket_id, user_id=None):
        self.ticket_mgr.unassign_ticket(ticket_id, user_id)

    def resolve_ticket(self, ticket_id, user_id=None):
        return self.ticket_mgr.resolve_ticket(ticket_id, user_id)

    def get_team(self, teamname:str):
        return self.user_mgr.get_team_by_name(teamname) # FIXME consistent naming

    def update_sync_record(self, record:synctime.SyncRecord):
<<<<<<< HEAD
        log.debug(f"Updating sync record in redmine: {record}")
        fields = {
            "custom_fields": [
                { "id": 4, "value": record.token_str() } # cf_4, custom field syncdata, #TODO search for it
            ]
        }
        self.update_ticket(record.ticket_id, fields)

    def get_updated_field(self, ticket) -> dt.datetime:
        return synctime.parse_str(ticket.updated_on)


    # NOTE: This implies that ticket should be a full object with methods.
    # Starting to move fields out to their own methods, to eventually move to
    # their own Ticket class.
    def get_field(self, ticket, fieldname):
        try:
            match fieldname:
                case "id":
                    return f"{ticket.id}"
                case "url":
                    return f"{self.url}/issues/{ticket.id}"
                case "link":
                    return f"[{ticket.id}]({self.url}/issues/{ticket.id})"
                case "priority":
                    return ticket.priority.name
                case "updated":
                    return ticket.updated_on # string, or dt?
                case "assigned":
                    return ticket.assigned_to.name
                case "status":
                    return ticket.status.name
                case "subject":
                    return ticket.subject
                case "title":
                    return ticket.title
                #case "age":
                #    updated = dt.datetime.fromisoformat(ticket.updated_on) ### UTC
                #    age = dt.datetime.now(dt.timezone.utc) - updated
                #    return humanize.naturaldelta(age)
                #case "sync":
                #    try:
                #        # Parse custom_field into datetime
                #        # FIXME: this is fragile: relies on specific index of custom field, add custom field lookup by name
                #        timestr = ticket.custom_fields[1].value
                #        return dt.datetime.fromisoformat(timestr) ### UTC
                #    except Exception as e:
                #        log.debug(f"sync tag not set")
                #        return None
        except AttributeError:
            return "" # or None?

    def get_custom_fields(self, project_name:str) -> dict:
        """get the custom fields in redmine"""
        ticket_fields = {}
        # http://<redmine-host>/custom_fields.json
        response = self.query("/custom_fields.json")
        if response:
            log.debug(f"response: {response}")
            for field in response.custom_fields:
                ticket_fields[field.name] = field.id
        else:
            log.debug(f"empty response from custom field query for project={project_name}")
        return ticket_fields

    ### REMOVE
    def get_custom_ticket_fields(self, project_name:str) -> dict:
        """get the custom fields in redmine"""
        ticket_fields = {}
        # http://<redmine-host>/projects/scn.json?include=issue_custom_fields
        response = self.query(f"/projects/{project_name}.json?include=issue_custom_fields")
        if response:
            log.debug(f"response: {response}")
            for field in response.issue_custom_fields:
                ticket_fields[field.name] = field.id
        else:
            log.debug(f"empty response from custom field query for project={project_name}")
        return ticket_fields


    def get_discord_id(self, user):
        if user:
            for field in user.custom_fields:
                if field.name == "Discord ID":
                    return field.value
        return None

    def is_user_or_group(self, user:str) -> bool:
        if user in self.users:
            return True
        elif user in self.groups:
            return True
        else:
            return False

    # python method sync?
    def reindex_users(self):
        # reset the indices
        self.users.clear()
        self.user_ids.clear()
        self.user_emails.clear()
        self.discord_users.clear()

        # rebuild the indicies
        response = self.query("/users.json?limit=1000") ## fixme max limit? paging?
        if response.users:
            for user in response.users:
                self.users[user.login] = user.id
                self.user_ids[user.id] = user
                self.user_emails[user.mail] = user.id

                discord_id = self.get_discord_id(user)
                if discord_id:
                    self.discord_users[discord_id] = user.id
            log.debug(f"indexed {len(self.users)} users")
        else:
            log.error(f"No users: {response}")


    def get_teams(self):
        return self.groups.keys()

    def reindex_groups(self):
        # reset the indices
        self.groups.clear()

        # rebuild the indicies
        response = self.query("/groups.json?limit=1000") ## FIXME max limit? paging?
        for group in response.groups:
            self.groups[group.name] = group

        log.debug(f"indexed {len(self.groups)} groups")


    def is_user_in_team(self, username:str, teamname:str) -> bool:
        if username is None or teamname is None:
            return False

        user = self.find_user(username)
        if user:
            user_id = user.id
            team = self.get_team(teamname) # requires an API call, could be cashed? only used for testing

            if team:
                for team_user in team.users:
                    if team_user.id == user_id:
                        return True

        return False

=======
        self.ticket_mgr.update_sync_record(record)
>>>>>>> 23eb7247

    # mostly for formatting
    def get_field(self, ticket:Ticket, fieldname:str) -> str:
        match fieldname:
            case "url":
                return f"{self.url}/issues/{ticket.id}"
            case "link":
                return f"[{ticket.id}]({self.url}/issues/{ticket.id})"
            case _:
                return ticket.get_field(fieldname)


if __name__ == '__main__':
    # load credentials
    load_dotenv()

    # construct the client and run the email check
    client = Client.fromenv()
    tickets = client.find_tickets()
    client.format_report(tickets)<|MERGE_RESOLUTION|>--- conflicted
+++ resolved
@@ -164,7 +164,6 @@
         return self.user_mgr.get_team_by_name(teamname) # FIXME consistent naming
 
     def update_sync_record(self, record:synctime.SyncRecord):
-<<<<<<< HEAD
         log.debug(f"Updating sync record in redmine: {record}")
         fields = {
             "custom_fields": [
@@ -217,34 +216,6 @@
         except AttributeError:
             return "" # or None?
 
-    def get_custom_fields(self, project_name:str) -> dict:
-        """get the custom fields in redmine"""
-        ticket_fields = {}
-        # http://<redmine-host>/custom_fields.json
-        response = self.query("/custom_fields.json")
-        if response:
-            log.debug(f"response: {response}")
-            for field in response.custom_fields:
-                ticket_fields[field.name] = field.id
-        else:
-            log.debug(f"empty response from custom field query for project={project_name}")
-        return ticket_fields
-
-    ### REMOVE
-    def get_custom_ticket_fields(self, project_name:str) -> dict:
-        """get the custom fields in redmine"""
-        ticket_fields = {}
-        # http://<redmine-host>/projects/scn.json?include=issue_custom_fields
-        response = self.query(f"/projects/{project_name}.json?include=issue_custom_fields")
-        if response:
-            log.debug(f"response: {response}")
-            for field in response.issue_custom_fields:
-                ticket_fields[field.name] = field.id
-        else:
-            log.debug(f"empty response from custom field query for project={project_name}")
-        return ticket_fields
-
-
     def get_discord_id(self, user):
         if user:
             for field in user.custom_fields:
@@ -315,19 +286,12 @@
 
         return False
 
-=======
-        self.ticket_mgr.update_sync_record(record)
->>>>>>> 23eb7247
-
-    # mostly for formatting
-    def get_field(self, ticket:Ticket, fieldname:str) -> str:
-        match fieldname:
-            case "url":
-                return f"{self.url}/issues/{ticket.id}"
-            case "link":
-                return f"[{ticket.id}]({self.url}/issues/{ticket.id})"
-            case _:
-                return ticket.get_field(fieldname)
+
+    def reindex(self):
+        start = synctime.now()
+        self.reindex_users()
+        self.reindex_groups()
+        log.debug(f"reindex took {synctime.age(start)}")
 
 
 if __name__ == '__main__':
