[project]
name = "netbot"
version = "0.1.0"
description = "Add your description here"
readme = "README.md"
requires-python = ">=3.13"
dependencies = [
    "aiohttp>=3.11.12",
<<<<<<< HEAD
    "audioop",
    "audioop-tls",
=======
    "audioop-lts>=0.2.1",
>>>>>>> 3dbfb7d0
    "dateparser>=1.2.1",
    "humanize>=4.12.0",
    "imapclient>=3.0.1",
    "py-cord>=2.6.1",
    "python-dotenv>=1.0.1",
    "requests>=2.32.3",
]<|MERGE_RESOLUTION|>--- conflicted
+++ resolved
@@ -6,12 +6,7 @@
 requires-python = ">=3.13"
 dependencies = [
     "aiohttp>=3.11.12",
-<<<<<<< HEAD
-    "audioop",
-    "audioop-tls",
-=======
     "audioop-lts>=0.2.1",
->>>>>>> 3dbfb7d0
     "dateparser>=1.2.1",
     "humanize>=4.12.0",
     "imapclient>=3.0.1",
