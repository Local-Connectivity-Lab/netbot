--- conflicted
+++ resolved
@@ -14,11 +14,7 @@
 all: venv
 
 run: venv
-<<<<<<< HEAD
-	$(PYTHON) -m netbot.netbot
-=======
 	$(PYTHON) netbot.py debug
->>>>>>> 532ace3b
 
 venv: $(VENV)/bin/activate
 
@@ -39,11 +35,7 @@
 	$(PYTHON) -m coverage html
 
 lint: $(VENV)/bin/activate
-<<<<<<< HEAD
 	$(PYTHON) -m pylint */*.py
-=======
-	$(PYTHON) -m pylint *.py
->>>>>>> 532ace3b
 
 clean:
 	rm -rf __pycache__
