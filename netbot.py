--- conflicted
+++ resolved
@@ -242,7 +242,7 @@
         # get the ticket id from the thread name
         ticket_id = self.parse_thread_title(thread.name)
 
-        ticket = self.redmine.get_ticket(ticket_id, include_journals=True)
+        ticket = self.redmine.get_ticket(ticket_id, include="journals")
         if ticket:
             completed = await self.synchronize_ticket(ticket, thread)
             if completed:
@@ -332,16 +332,12 @@
             # notification to discord, or just note provided by expire?
             # - for now, add note to ticket with expire info, and allow sync.
             self.redmine.ticket_mgr.expire(ticket)
-<<<<<<< HEAD
-        log.info(f"Expired {len(expired)} tickets.")
-=======
 
 
     @commands.slash_command(name="notify", description="Force ticket notifications")
     async def force_notify(self, ctx: discord.ApplicationContext):
         log.debug(ctx)
-        await self.check_expired_tickets()
->>>>>>> 066b9348
+        await self.notify_expiring_tickets()
 
 
     @tasks.loop(hours=24)
